"""
Combined Hand Detection, Voice Commands, and Arduino Control
Detects hand open/closed state using MediaPipe and voice commands using Vosk, 
sends toggle commands to Arduino
- Open hand: Sends toggle command to Arduino (alternates between True/False)
- Closed hand: No action (idle state)
- Voice commands: "on", "off", "turn on", "turn off"
- Each hand opening or voice command triggers Arduino control
"""
import os
import threading
import cv2
import mediapipe as mp
import math
import time
import queue
import json
import sys
import numpy as np
from datetime import datetime
from flask import Flask, Response

# Voice recognition imports (with fallback)
try:
    import vosk
    import sounddevice as sd
    VOSK_AVAILABLE = True
    print("Vosk voice recognition loaded successfully")
except ImportError:
    print("Warning: Vosk not available. Voice commands disabled.")
    print("Install with: pip install vosk sounddevice")
    VOSK_AVAILABLE = False

CAMERA_INDEX = int(os.environ.get("CAMERA_INDEX", "0"))
FRAME_W = int(os.environ.get("FRAME_W", "320"))
FRAME_H = int(os.environ.get("FRAME_H", "240"))
TARGET_FPS = float(os.environ.get("TARGET_FPS", "20"))
ARDUINO_PORT = os.environ.get("ARDUINO_PORT", "/dev/ttyACM0")
ARDUINO_BAUD = int(os.environ.get("ARDUINO_BAUD", "9600"))
SHOW_WINDOW = os.environ.get("SHOW_WINDOW", "0") == "1"

# Voice recognition configuration
VOICE_SAMPLE_RATE = 16000
VOICE_MODEL_PATH = os.environ.get("VOICE_MODEL_PATH", "vosk-model-small-en-us-0.15")
VOICE_ENABLED = os.environ.get("VOICE_ENABLED", "1") == "1"

# Mic level SSE rate
UPDATE_HZ = float(os.environ.get("AUDIO_HZ", "20"))  # times per second

class DoorState:
    def __init__(self):
        self._lock = threading.Lock()
        self._unlocked = False

    def set(self, unlocked: bool):
        with self._lock:
            self._unlocked = bool(unlocked)

    def get(self) -> bool:
        with self._lock:
            return self._unlocked

DOOR_STATE = DoorState()

try:
    import serial
    SERIAL_AVAILABLE = True
    print("Serial library loaded successfully")
except ImportError:
    print("Warning: pyserial not available. Arduino control disabled.")
    print("Install with: pip install pyserial")
    SERIAL_AVAILABLE = False

def get_capture(src: int, width: int, height: int) -> cv2.VideoCapture:
    """Open camera capture and check if available."""
    cap = cv2.VideoCapture(src)
    cap.set(cv2.CAP_PROP_FRAME_WIDTH, width)
    cap.set(cv2.CAP_PROP_FRAME_HEIGHT, height)
    if not cap.isOpened():
        raise RuntimeError(f"Could not open camera {src}. Try a different index (0, 1, 2, etc).")
    return cap

class ArduinoController:
    def __init__(self, port='/dev/ttyACM0', baudrate=9600, timeout=1):
        self.port = port
        self.baudrate = baudrate
        self.timeout = timeout
        self.ser = None
        self.connected = False

    def connect(self):
        if not SERIAL_AVAILABLE:
            print("Serial not available - running in simulation mode")
            self.connected = True
            return True
        try:
            self.ser = serial.Serial(self.port, self.baudrate, timeout=self.timeout)
            time.sleep(2)
            print(f"✓ Connected to Arduino on {self.port}")
            self.connected = True
            return True
        except Exception as e:
            print(f"✗ Failed to connect to Arduino: {e}")
            print("Available ports to try: /dev/ttyUSB0, /dev/ttyACM0")
            self.connected = False
            return False

    # === DOOR / SERVO ===
    def send_servo(self, unlocked: bool):
        """Control the door servo (hand gestures). Updates DOOR_STATE."""
        if not self.connected:
            print("Arduino not connected (servo)")
            return
        cmd = "1" if unlocked else "0"  # your existing firmware mapping for servo
        if (not SERIAL_AVAILABLE) or (self.ser is None) or (not self.ser.is_open):
            print(f"[SIM] → SERVO: {'UNLOCK' if unlocked else 'LOCK'} ({cmd})")
            DOOR_STATE.set(unlocked)
            return
        try:
            self.ser.write((cmd + "\n").encode())
            print(f"→ SERVO: {'UNLOCK' if unlocked else 'LOCK'} ({cmd})")
            time.sleep(0.05)
            if self.ser.in_waiting > 0:
                resp = self.ser.readline().decode(errors="ignore").strip()
                if resp:
                    print(f"← Arduino: {resp}")
            DOOR_STATE.set(unlocked)
        except Exception as e:
            print("Serial write failed (servo):", e)

    # === LIGHTS (VOICE) ===
    def send_lights(self, on: bool):
        """Control lights via voice commands only (no door state changes)."""
        if not self.connected:
            print("Arduino not connected (lights)")
            return
        cmd = "turn_on" if on else "turn_off"
        if (not SERIAL_AVAILABLE) or (self.ser is None) or (not self.ser.is_open):
            print(f"[SIM] → LIGHTS: {cmd}")
            return
        try:
            self.ser.write((cmd + "\n").encode())
            print(f"→ LIGHTS: {cmd}")
            time.sleep(0.05)
            if self.ser.in_waiting > 0:
                resp = self.ser.readline().decode(errors="ignore").strip()
                if resp:
                    print(f"← Arduino: {resp}")
        except Exception as e:
            print("Serial write failed (lights):", e)

    def disconnect(self):
        if SERIAL_AVAILABLE and self.ser and self.ser.is_open:
            self.ser.close()
        print("Arduino disconnected")

def _to_dbfs(rms: float) -> float:
    rms = max(rms, 1e-12)
    return 20.0 * math.log10(rms)

_level_lock = threading.Lock()
_last_level = {"rms": 0.0, "peak": 0.0, "dbfs": -120.0, "level": 0.0}
class VoiceController:
    def __init__(self, arduino_controller):
        """Initialize voice recognition controller + shared mic level metrics."""
        self.arduino = arduino_controller
        self.running = False
        self.audio_queue: "queue.Queue[bytes|None]" = queue.Queue()
        self.recognizer = None
        self.voice_thread: threading.Thread | None = None
        self.audio_stream = None

        self.THROTTLE_PARTIAL_SEC = 0.5  # print partials at most twice per second
        self.THROTTLE_FINAL_SEC   = 0.3  # minimal gap between finals (safety)
        self.MIN_FINAL_WORDS      = 1    # ignore super-short finals (bump to 2/3 if you want)
        self.MIN_FINAL_CHARS      = 3

        self._last_partial_text = ""
        self._last_partial_ts   = 0.0
        self._last_final_text   = ""
        self._last_final_ts     = 0.0

        if VOSK_AVAILABLE and VOICE_ENABLED:
            self._initialize_vosk()

    def start(self):
        """Start voice recognition + volume meter."""
        if not (VOSK_AVAILABLE and VOICE_ENABLED and self.recognizer):
            print("Voice recognition not available (missing Vosk/model or VOICE_ENABLED=0)")
            return False
        try:
            self.running = True
            self.audio_stream = sd.RawInputStream(
                samplerate=VOICE_SAMPLE_RATE,
                blocksize=8000,       # adjust for latency vs CPU
                dtype="int16",
                channels=1,
                callback=self._audio_callback,
            )
            self.audio_stream.start()
            self.voice_thread = threading.Thread(target=self._process_audio, daemon=True)
            self.voice_thread.start()
<<<<<<< HEAD
            print("🎤 Voice recognition started — say 'on' / 'off' / 'turn on' / 'turn off'")
=======
            print("🎤 Voice recognition started — only active when door is OPEN")
            print("    Voice commands: 'on' / 'off' / 'turn on' / 'turn off'")
>>>>>>> 76e8296e
            return True
        except Exception as e:
            print(f"Error starting voice recognition: {e}")
            self.running = False
            try:
                if self.audio_stream:
                    self.audio_stream.stop()
                    self.audio_stream.close()
            except Exception:
                pass
            return False

    def _initialize_vosk(self):
        """Initialize Vosk model and recognizer."""
        try:
            if not os.path.exists(VOICE_MODEL_PATH):
                print(f"Vosk model not found at {VOICE_MODEL_PATH} — voice disabled.")
                return False
            model = vosk.Model(VOICE_MODEL_PATH)
            grammar = '["turn on", "turn off"]'
            self.recognizer = vosk.KaldiRecognizer(model, VOICE_SAMPLE_RATE, grammar)
            self.recognizer.SetWords(True)
            print(f"Voice recognition initialized with model: {VOICE_MODEL_PATH}")
            return True
        except Exception as e:
            print(f"Error loading Vosk model: {e}")
            return False

    def _audio_callback(self, indata, frames, time_info, status):
        if status:
            print(f"Audio status: {status}", file=sys.stderr)
        # queue raw bytes for STT
        self.audio_queue.put(bytes(indata))
        # compute level metrics here (no extra stream)
        try:
            x = np.frombuffer(indata, dtype=np.int16).astype(np.float32) / 32768.0
            if x.size:
                peak = float(np.max(np.abs(x)))
                rms = float(np.sqrt(np.mean(x**2)))
                dbfs = float(_to_dbfs(rms))
                level = float(min(1.0, max(0.0, rms * 3.0)))  # adjust gain factor as needed
                with _level_lock:
                    _last_level.update({"rms": rms, "peak": peak, "dbfs": dbfs, "level": level})
        except Exception:
            pass

    def _process_audio(self):
        """Consume mic buffers, run Vosk, print throttled partials/finals, and trigger Arduino commands."""
        LOUDNESS_THRESHOLD = 0.015
        CONFIDENCE_THRESHOLD = 0.7
        
        while self.running:
            try:
                data = self.audio_queue.get(timeout=1.0)
                if data is None:
                    break

<<<<<<< HEAD
=======
                # Check if door is open - only process voice when door is unlocked
                door_is_open = DOOR_STATE.get()
                if not door_is_open:
                    # Door is closed - skip voice processing to reduce workload
                    continue

>>>>>>> 76e8296e
                # Check current loudness
                with _level_lock:
                    loud_enough = _last_level["rms"] > LOUDNESS_THRESHOLD

                if not loud_enough:
                    # too quiet — skip processing this buffer
                    continue
                
                now = time.time()

                if self.recognizer and self.recognizer.AcceptWaveform(data):
                    result = json.loads(self.recognizer.Result())
                    text = (result.get("text") or "").strip().lower()
                    words = result.get("result", [])

                    avg_conf = None
                    if words:
                        avg_conf = sum(w.get("conf", 0.0) for w in words) / len(words)

                    # Throttle finals + ignore dupes/short noise
                    if text:
                        if avg_conf is None or avg_conf >= CONFIDENCE_THRESHOLD:
                            if (now - self._last_final_ts) >= self.THROTTLE_FINAL_SEC and (
                                text != self._last_final_text
                                and (len(text) >= self.MIN_FINAL_CHARS)
                                and (len(text.split()) >= self.MIN_FINAL_WORDS)
                            ):
                                print(f"\n🎤 Final recognized: '{text}'")
                                self._last_final_text = text
                                self._last_final_ts = now

                                # Commands
                                if text == "turn on":
                                    print(">>> Voice Command: ON <<<")
                                    self.arduino.send_lights(True)
                                elif text == "turn off":
                                    print(">>> Voice Command: OFF <<<")
                                    self.arduino.send_lights(False)

                    # Reset partial state after a final
                    self._last_partial_text = ""
                    self._last_partial_ts = now

                else:
                    # Throttled partials (only when changed AND enough time passed)
                    if self.recognizer:
                        partial = json.loads(self.recognizer.PartialResult())
                        partial_text = (partial.get("partial") or "").strip()
                        if partial_text and partial_text != self._last_partial_text:
                            if (now - self._last_partial_ts) >= self.THROTTLE_PARTIAL_SEC:
                                print(f"🎙️ Listening: {partial_text}...", end="\r", flush=True)
                                self._last_partial_text = partial_text
                                self._last_partial_ts = now

            except queue.Empty:
                continue
            except Exception as e:
                print(f"Voice processing error: {e}")

    def stop(self):
        """Stop voice recognition cleanly."""
        self.running = False
        if self.audio_stream:
            try:
                self.audio_stream.stop()
                self.audio_stream.close()
            except Exception:
                pass
        if self.voice_thread:
            self.audio_queue.put(None)  # unblock
            self.voice_thread.join(timeout=2.0)
        print("🎤 Voice recognition stopped")

class HandDetector:
    def __init__(self, arduino_controller):
        # Initialize MediaPipe Hands
        self.mp_hands = mp.solutions.hands
        self.hands = self.mp_hands.Hands(
            static_image_mode=False,
            max_num_hands=1,
            min_detection_confidence=0.7,
            min_tracking_confidence=0.5
        )
        self.mp_draw = mp.solutions.drawing_utils
        
        # Arduino controller
        self.arduino = arduino_controller
        
        # Toggle state management
        self.last_hand_state = False
        self.current_toggle_state = False  # Current Arduino state
        self.last_trigger_time = 0
        self.debounce_delay = 1.0  # 1 second delay between triggers
        
    def calculate_distance(self, point1, point2):
        """Calculate Euclidean distance between two points"""
        return math.sqrt((point1.x - point2.x)**2 + (point1.y - point2.y)**2)
    
    def is_hand_open(self, hand_landmarks):
        """
        Determine if hand is open or closed
        Returns True if ALL 5 fingers are extended
        """
        # Get key landmarks
        thumb_tip = hand_landmarks.landmark[4]
        index_tip = hand_landmarks.landmark[8]
        middle_tip = hand_landmarks.landmark[12]
        ring_tip = hand_landmarks.landmark[16]
        pinky_tip = hand_landmarks.landmark[20]
        
        # Get palm landmarks for reference
        thumb_mcp = hand_landmarks.landmark[2]
        index_mcp = hand_landmarks.landmark[5]
        middle_mcp = hand_landmarks.landmark[9]
        ring_mcp = hand_landmarks.landmark[13]
        pinky_mcp = hand_landmarks.landmark[17]
        
        # Calculate distances from fingertips to palm
        thumb_distance = self.calculate_distance(thumb_tip, thumb_mcp)
        index_distance = self.calculate_distance(index_tip, index_mcp)
        middle_distance = self.calculate_distance(middle_tip, middle_mcp)
        ring_distance = self.calculate_distance(ring_tip, ring_mcp)
        pinky_distance = self.calculate_distance(pinky_tip, pinky_mcp)
        
        # Threshold for considering fingers extended
        threshold = 0.1
        
        # Count how many fingers are extended
        fingers_extended = 0
        if thumb_distance > threshold:
            fingers_extended += 1
        if index_distance > threshold:
            fingers_extended += 1
        if middle_distance > threshold:
            fingers_extended += 1
        if ring_distance > threshold:
            fingers_extended += 1
        if pinky_distance > threshold:
            fingers_extended += 1
            
        # Hand is considered open if all 5 fingers are extended
        return fingers_extended == 5
    
    def detect_hand_and_control_arduino(self, frame):
        """
        Process frame, detect hand state, and control Arduino with toggle logic
        """
        # Convert BGR to RGB for MediaPipe
        rgb_frame = cv2.cvtColor(frame, cv2.COLOR_BGR2RGB)
        results = self.hands.process(rgb_frame)
        
        hand_state = False
        status_text = "Hand: NOT DETECTED"
        status_color = (0, 0, 255)  # Red
        
        # Draw hand landmarks if detected
        if results.multi_hand_landmarks:
            for hand_landmarks in results.multi_hand_landmarks:
                # Draw landmarks
                self.mp_draw.draw_landmarks(
                    frame,
                    hand_landmarks,
                    self.mp_hands.HAND_CONNECTIONS,
                    self.mp_draw.DrawingSpec(color=(0, 255, 0), thickness=1, circle_radius=1),
                    self.mp_draw.DrawingSpec(color=(255, 0, 0), thickness=1)
                )
                # Check if hand is open
                hand_state = self.is_hand_open(hand_landmarks)
        
        # Arduino control logic with toggle
        current_time = time.time()
        
        if hand_state and not self.last_hand_state:
            # Hand just opened - trigger toggle if enough time has passed
            if current_time - self.last_trigger_time > self.debounce_delay:
                self.current_toggle_state = not self.current_toggle_state
                self.arduino.send_servo(self.current_toggle_state)
                self.last_trigger_time = current_time
                print(f"🖐️  Hand opened - Toggle to: {self.current_toggle_state}")
        
        # Update status based on hand state
        if hand_state:
            status_text = "Hand: OPEN (Trigger Ready)"
            status_color = (0, 255, 0)  # Green
        else:
            status_text = "Hand: CLOSED (Idle)"
            status_color = (0, 165, 255)  # Orange
        
        # Update last hand state
        self.last_hand_state = hand_state
        
        # Display status on frame
        arduino_status = f"Arduino: {'ON' if self.current_toggle_state else 'OFF'} (180°/0°)"
        
        cv2.putText(frame, status_text, (10, 30),
                    cv2.FONT_HERSHEY_SIMPLEX, 0.6, status_color, 2)
        cv2.putText(frame, f"Hand State: {hand_state}", (10, 60),
                    cv2.FONT_HERSHEY_SIMPLEX, 0.5, status_color, 1)
        cv2.putText(frame, arduino_status, (10, 90),
                    cv2.FONT_HERSHEY_SIMPLEX, 0.5, (255, 255, 0), 1)  # Yellow
        
        return frame, hand_state
    
    def release(self):
        """Release MediaPipe resources"""
        self.hands.close()
# -----------------------------
# MJPEG stream (Flask in thread)
# -----------------------------
app = Flask(__name__)
_latest_jpg = None
_stream_lock = threading.Lock()

def _mjpeg_generator():
    # Stream boundary must match content-type header boundary
    while True:
        with _stream_lock:
            data = _latest_jpg
        if data is not None:
            yield (b'--frame\r\n'
                   b'Content-Type: image/jpeg\r\n\r\n' + data + b'\r\n')
        time.sleep(1.0 / max(TARGET_FPS, 1))

@app.route("/stream")
def stream():
    return Response(_mjpeg_generator(),
                    mimetype='multipart/x-mixed-replace; boundary=frame')

@app.route("/status")
def status():
    unlocked = DOOR_STATE.get()
    return Response(
        f'{{"unlocked": {str(unlocked).lower()}, "state": "{ "UNLOCKED" if unlocked else "LOCKED" }"}}\n',
        mimetype="application/json"
    )

@app.route("/audio/level")
def audio_level():
    def gen():
        period = 1.0 / max(UPDATE_HZ, 1)
        while True:
            with _level_lock:
                lvl = dict(_last_level)
            yield f"data: {json.dumps(lvl)}\n\n"
            time.sleep(period)
    headers = {
        "Content-Type": "text/event-stream",
        "Cache-Control": "no-cache",
        "Connection": "keep-alive",
        "Access-Control-Allow-Origin": "*",
    }
    return Response(gen(), headers=headers)

def start_stream_server():
    t = threading.Thread(
        target=lambda: app.run(host="0.0.0.0", port=5000, debug=False, threaded=True),
        daemon=True
    )
    t.start()
    print("📡 MJPEG stream available at http://<pi-ip>:5000/stream")

# -----------------------------
# Main loop
# -----------------------------
def main():
    print("Hand Detection + Voice Commands + Arduino Control + MJPEG Stream")
    print("=" * 64)

    # Arduino
    arduino = ArduinoController()
    if not arduino.connect():
        print("Warning: continuing without Arduino connection")

    # Voice Controller
    voice_controller = VoiceController(arduino)
    voice_started = voice_controller.start()

    # Camera
    try:
        cap = get_capture(CAMERA_INDEX, FRAME_W, FRAME_H)
        print(f"✓ Camera initialized: {FRAME_W}x{FRAME_H}")
    except RuntimeError as e:
        print(f"✗ Camera error: {e}")
        return

    # Detector
    detector = HandDetector(arduino_controller=arduino)

    # Start MJPEG server
    start_stream_server()

    print("\nSystem ready!")
    if voice_started:
        print("- Voice cmds: 'on' / 'off' / 'turn on' / 'turn off'")
    print("- Video:   http://<pi-ip>:5000/stream")
    print("- Mic SSE: http://<pi-ip>:5000/audio/level")
    print("- Status:  http://<pi-ip>:5000/status")
    if SHOW_WINDOW:
        print("- Local preview window enabled (SHOW_WINDOW=1)")
    print("- Ctrl+C to quit")
    print("-" * 60)

    frame_interval = 1.0 / max(TARGET_FPS, 1)
    try:
        last_time = 0.0
        while True:
            ok, frame = cap.read()
            if not ok:
                print("Camera read failed")
                break
            frame = cv2.flip(frame, 1)
            frame, _ = detector.detect_hand_and_control_arduino(frame)
            ok, buf = cv2.imencode(".jpg", frame, [int(cv2.IMWRITE_JPEG_QUALITY), 80])
            if ok:
                with _stream_lock:
                    global _latest_jpg
                    _latest_jpg = buf.tobytes()
            if SHOW_WINDOW:
                cv2.imshow("Hand + Voice + Arduino", frame)
                if cv2.waitKey(1) & 0xFF == ord('q'):
                    break
            now = time.time()
            sleep_for = frame_interval - (now - last_time)
            if sleep_for > 0:
                time.sleep(sleep_for)
            last_time = time.time()
    except KeyboardInterrupt:
        print("\nInterrupted")
    except Exception as e:
        print(f"\nError: {e}")
    finally:
        cap.release()
        if SHOW_WINDOW:
            cv2.destroyAllWindows()
        detector.release()
        voice_controller.stop()
        arduino.disconnect()
        print("Shutdown complete")

if __name__ == "__main__":
    main()<|MERGE_RESOLUTION|>--- conflicted
+++ resolved
@@ -200,12 +200,8 @@
             self.audio_stream.start()
             self.voice_thread = threading.Thread(target=self._process_audio, daemon=True)
             self.voice_thread.start()
-<<<<<<< HEAD
-            print("🎤 Voice recognition started — say 'on' / 'off' / 'turn on' / 'turn off'")
-=======
             print("🎤 Voice recognition started — only active when door is OPEN")
             print("    Voice commands: 'on' / 'off' / 'turn on' / 'turn off'")
->>>>>>> 76e8296e
             return True
         except Exception as e:
             print(f"Error starting voice recognition: {e}")
@@ -263,15 +259,12 @@
                 if data is None:
                     break
 
-<<<<<<< HEAD
-=======
                 # Check if door is open - only process voice when door is unlocked
                 door_is_open = DOOR_STATE.get()
                 if not door_is_open:
                     # Door is closed - skip voice processing to reduce workload
                     continue
 
->>>>>>> 76e8296e
                 # Check current loudness
                 with _level_lock:
                     loud_enough = _last_level["rms"] > LOUDNESS_THRESHOLD
